--- conflicted
+++ resolved
@@ -262,54 +262,38 @@
   else if (this.request instanceof requests.BatchRequest) {
     items = this.request.queries;
   }
-<<<<<<< HEAD
-  if (this.request instanceof requests.BatchRequest) {
-    //Its a BATCH of prepared statements
-    //We need to prepare all the different queries in the batch in the current host
-    var queries = {};
-    this.request.queries.forEach(function (item) {
-      //Unique queries
-      queries[item.query] = item.info;
-    });
-    var queryStrings = Object.keys(queries);
-    var singleCallbacks = new Array(queryStrings.length);
-    queryStrings.forEach(function (query, i) {
-      var info = queries[query];
-      singleCallbacks[i] = function singlePrepareCallback(err, response) {
-        if (err) return; //let the error be handle at general callback level
-        if (!Buffer.isBuffer(response.id) ||
-          response.id.length !== info.queryId.length ||
-          response.id.toString('hex') !== info.queryId.toString('hex')
-        ) {
-          self.log('warning', util.format('Unexpected difference between query ids for query "%s" (%s !== %s)',
-            info.query,
-            response.id.toString('hex'),
-            info.queryId.toString('hex')));
-          info.queryId = response.id;
-=======
   if (items) {
+    var prepared = {};
     return async.eachSeries(items, prepareQuery, retryRequest);
     function prepareQuery(item, next) {
+      var preparedResponse = prepared[item.query];
+      if (preparedResponse) {
+        updateQuery(preparedResponse);
+        return next();
+      }
       self.connection.sendStream(
         new requests.PrepareRequest(item.query),
         null,
         function (err, response) {
           if (!err) {
-            if (!Buffer.isBuffer(response.id) ||
-              response.id.length !== item.info.queryId.length ||
-              response.id.toString('hex') !== item.info.queryId.toString('hex')
-            ) {
-              self.log('warning', util.format('Unexpected difference between query ids for query "%s" (%s !== %s)',
-                item.query,
-                response.id.toString('hex'),
-                item.info.queryId.toString('hex')));
-              item.info.queryId = response.id;
-            }
+            updateQuery(response);
+            prepared[item.query] = response;
           }
           next(err);
->>>>>>> 4a523846
         }
       );
+      function updateQuery(response) {
+        if (!Buffer.isBuffer(response.id) ||
+          response.id.length !== item.info.queryId.length ||
+          response.id.toString('hex') !== item.info.queryId.toString('hex')
+        ) {
+          self.log('warning', util.format('Unexpected difference between query ids for query "%s" (%s !== %s)',
+            item.query,
+            response.id.toString('hex'),
+            item.info.queryId.toString('hex')));
+          item.info.queryId = response.id;
+        }
+      }
     }
   }
   return callback(new errors.DriverInternalError('Obtained unprepared from wrong request'));
